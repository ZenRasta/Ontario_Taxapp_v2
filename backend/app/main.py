--- conflicted
+++ resolved
@@ -16,8 +16,6 @@
 from fastapi.routing import APIRouter
 
 from app.core.config import settings
-<<<<<<< HEAD
-=======
 from app.db.session_manager import create_db_and_tables
 from app.data_models.scenario import (
     SimulateRequest,
@@ -27,7 +25,6 @@
     GoalEnum,
     StrategyCodeEnum,
 )
->>>>>>> 4bcb0d1d
 from app.data_models.results import (
     CompareResponse as CompareApiResponse,
 )
