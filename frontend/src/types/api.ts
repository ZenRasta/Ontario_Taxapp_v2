--- conflicted
+++ resolved
@@ -20,13 +20,13 @@
   spouse?: SpouseInfo;
 }
 
-<<<<<<< HEAD
+
 export type GoalEnum =
   | 'minimize_tax'
   | 'maximize_spending'
   | 'preserve_estate'
   | 'simplify';
-=======
+
 export interface StrategyMeta {
   code: string;
   label: string;
@@ -39,4 +39,3 @@
   strategies: StrategyMeta[];
   recommended: string[];
 }
->>>>>>> 7ed57596
